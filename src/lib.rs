--- conflicted
+++ resolved
@@ -9,14 +9,10 @@
 pub mod proof;
 
 use group::PartyID;
-<<<<<<< HEAD
 pub use language::{
     EnhanceableLanguage, EnhancedLanguage, EnhancedPublicParameters, PublicParameters,
     StatementSpaceGroupElement, WitnessSpaceGroupElement,
 };
-=======
-pub use language::{EnhanceableLanguage, EnhancedLanguage};
->>>>>>> 80f7dfa9
 pub use proof::Proof;
 
 /// Maurer error.
@@ -31,11 +27,7 @@
     #[error("serialization/deserialization error")]
     Serialization(#[from] serde_json::Error),
     #[error("randomizer(s) out of range: proof verification failed")]
-<<<<<<< HEAD
-    OutOfRange, // TODO: should name this modulation occurred?
-=======
     OutOfRange,
->>>>>>> 80f7dfa9
     #[error("parties {:?} sent mismatching range proof commitments in the Maurer aggregation and range proof aggregation protocols", .0)]
     MismatchingRangeProofMaurerCommitments(Vec<PartyID>),
     #[error("invalid public parameters")]
